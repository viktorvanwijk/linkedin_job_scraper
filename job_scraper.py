# -*- coding: utf-8 -*-
"""
Created on Thu Feb 29 14:44:11 2024

@author: Hans
"""
import os
import re
from datetime import datetime
from enum import Enum
from pathlib import Path
from random import uniform
from time import sleep
from typing import Any, Dict, Iterable, Optional, Tuple

import pandas
from bs4 import BeautifulSoup
from pandas import DataFrame
from requests import Session
from requests.exceptions import RequestException

import constants as C
from logger import logger

# fmt: off
TITLE_KEYWORDS_TO_ALWAYS_KEEP = ("python",)
TITLE_KEYWORDS_TO_KEEP = (
    "developer", "ontwikkelaar", "software", "programmer", "back end",
    "back-end", "backend", "full-stack", "fullstack", "full stack", "robotic",
)

TITLE_KEYWORDS_TO_DISCARD = (
    "java", "php", "c++", "c#", "dotnet", ".net", "plc", "mendix", "oracle",
    "data", "front end", "front-end", "frontend", "golang", "scala", "ruby",
    "powerbi", "rust", "react", "internship", "principal", "typescript",
    "werktuig", "gis", "angular", "stage", "year usd", "zzp"
)
DESCRIPTION_KEYWORDS = ("python",)
# fmt: on


class BadStatusCode(Exception):
    """Exception for an unexpected HTTP status code."""

    def __init__(self, res):
        self._res = res
        super().__init__()

    def __str__(self):
        return f"Bad status code: {self._res}"


class WL(Enum):
    """LinkedIn work locations."""

    ON_SITE = "1"
    REMOTE = "2"
    HYBRID = "3"


class LinkedinSession:
    HEADERS = {
        "User-Agent": "I just want linkedin to fix their search engine",
        "Connection": "keep-alive",
    }

    MAX_TRIES = 20
    MAX_TIMEOUT_ON_429 = 5  # maximum timeout in sec for a 429 status code
    MIN_TIMEOUT_ON_429 = 1  # minimum timeout in sec for a 429 status code

    def __init__(self, test_session=False):
        self.session = None

        self._l = logger.getChild(self.__class__.__name__)

        self.start_session()
        if test_session:
            self.test_session()

    def start_session(self) -> None:
        """Start a new requests.Session. An already existing session will be
        closed first.
        """
        self._l.info("Starting session")
        if self.session is not None:
            self.close()

        self.session = Session()

    def test_session(self) -> None:
        """Test the session by retrieving a job page.

        get_html() will raise any errors depending on the received HTTP
        status codes.
        """
        self._l.info("Testing session")
        self.get_html(C.URL_TEST_CONNECTION)

    # TODO-3: maybe use/create a task decorator that can execute this method
    #  several times depending on the raised exceptions (and with exponential
    #  backoff for example)
    def get_html(
        self, url: str, headers: Optional[Dict[str, str]] = None, **kwargs
    ) -> BeautifulSoup:
        """Get the HTML contents of page.

        Parameters
        ----------
        url : str
        headers : Optional[Dict[str, str]]
            Dictionary with headers to pass during getting the page contents.

        Returns
        -------
        res : BeautifulSoup
            HTML contents.

        Raises
        ------
        SystemError
            If requests.get() raises an error.
        TimeoutError
            If the HTTP status code is 429.
        BadStatusCode
            If the HTTP status code is anything other than 200 or 429.

        """
        self._l.conn(f"Fetching HTML content from url: {url}")
        if headers is None:
            headers = self.HEADERS

        res = None
        for i in range(self.MAX_TRIES):
            self._l.conn(f"Tries remaining: {self.MAX_TRIES - i}")

            try:
                res = self.session.get(url, headers=headers, **kwargs)
            except (RequestException, SystemError) as e:
                self._l.conn(f"Requests error: {repr(e)}. Will try again.")
                continue

            if (sc := res.status_code) == 200:
                self._l.conn(f"Received valid response from url: {url}.")
                break
            elif sc == 429:
                self._l.conn(f"Too many requests (status code 429).")
                sleep(uniform(self.MIN_TIMEOUT_ON_429, self.MAX_TIMEOUT_ON_429))
            elif sc == 400:
                self._l.conn("Bad request (status code 400)")
                break
            else:
                self._l.conn(f"Unexpected status code: {sc}. Will try again")

        if res is None:
            self._l.error("Error when using requests.get().")
            raise SystemError(
                "Error when using requests.get(). Check internet connection "
                "and restart the session"
            )

        if sc == 429:
            self._l.error(f"Too many requests for url: {url}")
            raise TimeoutError()
        elif sc != 200:
            self._l.error(f"Bad status code for url: {url}")
            raise BadStatusCode(sc)

        return BeautifulSoup(res.content, features="lxml")

    def close(self) -> None:
        """Close the session."""
        self.session.close()


class LinkedinJobScraper:

    LOCATION = "Nederland"
    N_DAYS = 1
    GEO_ID = "102890719"
    WORK_LOCATION = (WL.HYBRID, WL.REMOTE, WL.ON_SITE)

    def __init__(self, session):
        self.session: LinkedinSession = session

        self._l = logger.getChild(self.__class__.__name__)

        self._n_jobs_per_page = None

    @property
    def n_jobs_per_page(self) -> int:
        """Number of jobs per job page.

        Will determine this on the first call, because it is session
        dependent.

        Returns
        -------
        int
        """
        if self._n_jobs_per_page is None:
            self._l.debug("Determining the number of jobs per page")
            html = self._get_job_page(C.URL_TEST_CONNECTION)
            # TODO-2: is there a better way of determining this?
            if str(html).startswith("<!DOCTYPE html>"):
                self._n_jobs_per_page = 10
            else:
                self._n_jobs_per_page = 25
            self._l.debug(f"Number of jobs per page: {self._n_jobs_per_page}")

        return self._n_jobs_per_page

    def scrape_jobs(
        self,
        keywords: str,
        n_days: int = N_DAYS,
        location: str = LOCATION,
        geo_id: str = GEO_ID,
        work_location: Tuple[WL] = WORK_LOCATION,
        page_start: int = 0,
    ) -> Tuple[DataFrame, Dict[str, Any]]:
        """Get all jobs for the passed parameters.

        Parameters
        ----------
        keywords : str
            Keywords to search for.
        n_days : int
            The past number of days to search in.
        location : str
            Area to search in.
        geo_id : str
            Geo identification.
        work_location : Tuple[WL]
            Tuple of work locations (on site, remote, hybrid).
        page_start : str
            Page number to start searching from.

        Returns
        -------
        df : DataFrame
            Dataframe where each row represents a job.
        metadata : Dict[str, Any]
            Information about the search query.
        """
        self._l.info(
            f"Fetching '{keywords}' jobs from past {n_days} day(s) with "
            f"location '{location}', geo ID '{geo_id}', and work location: "
            f"{work_location}."
        )

        metadata = self._format_url_metadata(
            keywords, n_days, location, geo_id, work_location
        )
        page = page_start
        job_list = []
        while True:
            self._l.info(f"Fetching jobs from page {page}")
            url = C.URL_JOB_PAGE.format(
                start=page * self.n_jobs_per_page, **metadata
            )
            html = self._get_job_page(url)
            if html is None:
                break

            jobs = html.find_all("li")
            if len(jobs) == 0:
                break

            for job in jobs:
                job_dict = self._extract_info_from_single_job_on_job_page(job)
                job_list.append(job_dict)

            page += 1

        df = DataFrame(job_list)
        # TODO: should this be here?
        df[C.KEY_HAS_JOB_DESCRIPTION] = False

        return df, metadata

    def _get_job_page(self, url: str) -> Optional[BeautifulSoup]:
        """Get job page with error handling.

        Parameters
        ----------
        url : str

        Returns
        -------
        html : Optional[BeautifulSoup]
            Contents of the page. Returns None when an error was raised
            during fetching of the page.
        """
        try:
            html = self.session.get_html(url)
        except (TimeoutError, BadStatusCode, SystemError) as e:
            self._l.warning(
                f"Error when fetching job page: {repr(e)}. It is possible "
                f"that not all available job pages have been scraped."
            )
            html = None

        return html

    def _format_url_metadata(
        self,
        keywords: str,
        n_days: int,
        location: str,
        geo_id: str,
        work_location: Tuple[WL],
    ) -> Dict[str, str]:
        """Formats the search parameters as a dictionary which can be used to
        format a URL.

        Parameters
        ----------
        keywords : str
            Keywords to search for.
        n_days : int
            The past number of days to search in.
        location : str
            Area to search in.
        geo_id : str
            Geo identification.
        work_location : Tuple[WL]
            Tuple of work locations (on site, remote, hybrid).

        Returns
        -------
        Dict[str, str]
            Dictionary of search parameters.
        """
        return {
            C.URL_PARAM_N_SECONDS: convert_days_to_sec(n_days),
            # TODO: when all three are selected, need to pass an empty string
            #  to fetch everything
            C.URL_PARAM_WORK_LOCATION: self._join_wl(work_location),
            C.URL_PARAM_KEYWORDS: keywords,
            C.URL_PARAM_LOCATION: location,
            C.URL_PARAM_GEO_ID: geo_id,
        }

    def _extract_info_from_single_job_on_job_page(
        self, html_job: BeautifulSoup
    ) -> Dict[str, str]:
        """Extract job information from a single job list entry off of a job
        page.

        Parameters
        ----------
        html_job : BeautifulSoup
            Job list entry from a job page.

        Returns
        -------
        Dict[str, str]
            Dictionary with details (title, company, location, link, id) about
            the job. Parameters which are not found will be marked as UNKNOWN.

        """
        title = html_job.find("h3", {"class": "base-search-card__title"})
        company = html_job.find("h4", {"class": "base-search-card__subtitle"})
        job_location = html_job.find(
            "span", {"class": "job-search-card__location"}
        )
        link = html_job.find(href=re.compile("linkedin.com/jobs/view"))
        date = html_job.find(
            "time", {"class": "job-search-card__listdate--new"}
        )

        title = self._get_html_text_and_strip(title)
        company = self._get_html_text_and_strip(company)
        job_location = self._get_html_text_and_strip(job_location)
        job_location = (
            job_location.split(",")[0]
            if job_location is not None
            else C.UNKNOWN
        )
        link = link.get("href").split("?")[0] if link is not None else C.UNKNOWN
        job_id = link.split("-")[-1] if link is not None else C.UNKNOWN
        date = date.get("datetime") if date is not None else C.UNKNOWN

        return {
            C.KEY_TITLE: title if title is not None else C.UNKNOWN,
            C.KEY_COMPANY: company if company is not None else C.UNKNOWN,
            C.KEY_LINK: link,
            C.KEY_JOB_ID: job_id,
            C.KEY_LOCATION: job_location,
            C.KEY_DATE: date,
        }

    def determine_n_jobs(
        self,
        keywords: str,
        n_days: int = N_DAYS,
        location: str = LOCATION,
        geo_id: str = GEO_ID,
        work_location: Tuple[WL] = WORK_LOCATION,
    ) -> Optional[int]:
        """Determine the total number of jobs for the given parameters.

        Parameters
        ----------
        keywords : str
            Keywords to search for.
        n_days : int
            The past number of days to search in.
        location : str
            Area to search in.
        geo_id : str
            Geo identification.
        work_location : Tuple[WL]
            Tuple of work locations (on site, remote, hybrid).

        Returns
        -------
        Optional[int]
            Number of jobs. None if the HTML class was not found.

        """
        self._l.info(
            f"Determining number of jobs for '{keywords}' from past {n_days} "
            f"day(s) with location '{location}' and geo ID '{geo_id}', and "
            f"work location: {work_location}."
        )
        metadata = self._format_url_metadata(
            keywords, n_days, location, geo_id, work_location
        )
        url = C.URL_FOR_N_JOBS.format(**metadata)
        html = self.session.get_html(url)

        html_n_jobs = html.find("span", "results-context-header__job-count")
        if html_n_jobs is None:
            return None
        else:
            return int(html_n_jobs.text.strip("+ ").replace(",", ""))

    def get_html_job_description(self, job_id: str) -> Optional[BeautifulSoup]:
        """Get the description in HTML for a single job.

        Parameters
        ----------
        job_id : str
            Job identifier.

        Returns
        -------
        descr : Optional[BeautifulSoup]
            Job description. None if the HTML class was not found.

        """
        self._l.info(f"Fetching job description for job with ID: {job_id}")
        url = C.URL_SINGLE_JOB.format(job_id=job_id)
        try:
            html = self.session.get_html(url)
        except (TimeoutError, BadStatusCode):
            return None

        descr = html.find("div", {"class": "show-more-less-html__markup"})
        return descr

    # TODO-1
    def get_job_descriptions(
        self, df: DataFrame, index_filter: Optional[pandas.Index] = None
    ) -> DataFrame:
        """Get descriptions for jobs in the dataframe.

        Optionally can pass an index filter to select jobs of which to fetch the
        descriptions.

        Adds two columns to the dataframe:
            - description_html: job description in HTML format
            - has_job_description: boolean to indicate if a description is
            present

        Parameters
        ----------
        df : DataFrame
            Dataframe with jobs.
        index_filter : Optional[pandas.Index]
            Series of indices for which to fetch the descriptions. If None,
            the descriptions for all entries will be fetched.

        Returns
        -------
        DataFrame
            Dataframe containing only the jobs for which the description was
            fetched.

        """

        df_temp = df.loc[index_filter, :] if index_filter is not None else df
        if C.KEY_JOB_DESCRIPTION not in df:
            df[C.KEY_JOB_DESCRIPTION] = None
        for row_id, row in df_temp.iterrows():
            descr = self.get_html_job_description(row[C.KEY_JOB_ID])
            df.loc[row_id, C.KEY_JOB_DESCRIPTION] = (
                descr.prettify() if descr is not None else C.UNKNOWN
            )

        df[C.KEY_HAS_JOB_DESCRIPTION] = ~df[C.KEY_JOB_DESCRIPTION].isnull()

        return df.loc[df[C.KEY_HAS_JOB_DESCRIPTION], :]

    @staticmethod
    def _join_wl(work_location: Iterable[WL]) -> str:
        """Combine an iterable of WL entries to one string of WL values
        separated by a comma.

        Parameters
        ----------
        work_location : Iterable[WL]
            Iterable of WL entries.

        Returns
        -------
        str
            String of combined WL entries.

        Examples
        --------
        >>> wl_str = LinkedinJobScraper._join_wl((WL.HYBRID, WL.REMOTE))
        >>> print(wl_str)
        3,2

        """
        wl_list = [wl.value for wl in work_location]
        return ",".join(wl_list)

    @staticmethod
    def _get_html_text_and_strip(
        html: Optional[BeautifulSoup],
    ) -> Optional[str]:
        """Get the text from an HTML object and strip it.

        Parameters
        ----------
        html : Optional[BeautifulSoup]
            HTML object.

        Returns
        -------
        Optional[str]
            Stripped text of the HTML object. None if `html` was None.

        """
        return html.text.strip() if html is not None else html


# TODO-1
def filter_job_titles(
    df: DataFrame,
    keywords_always_keep: Optional[Iterable[str]] = None,
    keywords_keep: Optional[Iterable[str]] = None,
    keywords_discard: Optional[Iterable[str]] = None,
    index_filter: Optional[pandas.Index] = None,
) -> DataFrame:
    """Filter jobs based on the presence of keywords in the titles.

    A job will be kept if its title adheres to the following logic:
        contains_keywords_to_always_keep OR (contains_keywords_to_keep AND NOT
        contains_keywords_to_discard)

    Optionally can pass an index filter to select jobs of which to check the
    titles.

    Parameters
    ----------
    df : DataFrame
        Dataframe with jobs.
    keywords_always_keep : Optional[Iterable[str]]
        Iterable of keywords to always keep.
    keywords_keep : Optional[Iterable[str]]
        Iterable of keywords to keep if the title does not also contain
        keywords to drop.
    keywords_discard : Optional[Iterable[str]]
        Iterable of keywords to drop.
    index_filter : Optional[pandas.Index]
        Indices for which to filter on job titles. If None, all job titles will
        be checked.

    Returns
    -------
    DataFrame
        Dataframe containing only the jobs for which titles passed the check.

    Raises
    ------
    AssertionError
        If all keyword iterables are None.

    """
    assert not (
        keywords_always_keep is None
        and keywords_keep is None
        and keywords_discard is None
    )

    index_filter = index_filter if index_filter is not None else df.index

    # Default values whether to always keep, keep, or discard titles
    i = {"always_keep": False, "keep": True, "discard": False}
    for type_, keywords in zip(
        ("always_keep", "keep", "discard"),
        (keywords_always_keep, keywords_keep, keywords_discard),
    ):
        if keywords is not None:
            i[type_] = df.loc[index_filter, C.KEY_TITLE].apply(
                contains_keywords, args=(keywords,)
            )

    # fmt: off
    df.loc[index_filter, C.KEY_KEEP_JOB_AFTER_TITLE_FILTER] = (
        i["always_keep"] | (i["keep"] & ~i["discard"])
    )
    # fmt: on

    return df[df[C.KEY_KEEP_JOB_AFTER_TITLE_FILTER]]


# TODO-1
def filter_job_descriptions(
    df: DataFrame,
    keywords: Iterable[str],
    index_filter: Optional[pandas.Index] = None,
    mark_keywords: bool = True,
) -> DataFrame:
    """Filter job descriptions based on a keyword.

    Checks if the description contains the keyword and sets a new column
    in the dataframe accordingly.

    Optionally can pass an index filter to select jobs of which to check the
    titles.

    Parameters
    ----------
    df : DataFrame
        Dataframe with jobs.
    keywords : Iterable[str]
        Keywords to search for in the job description.
    index_filter : Optional[pandas.Index]
        Series of indices for which to filter on the descriptions. If None, the
        descriptions for all jobs will be checked.
    mark_keywords : bool
        If True, will mark all the found keywords using HTML.

    Returns
    -------
    DataFrame
        Dataframe containing only jobs of which the description contains
        (one of) the keywords in `keywords`, or jobs for which the description
        was failed to be retrieved.

    Raises
    ------
    AssertionError
        If the dataframe does not contain the column for job description.
    """
    assert C.KEY_JOB_DESCRIPTION in df

    df_temp = df.loc[index_filter, :] if index_filter is not None else df

    df[C.KEY_DESCR_CONTAINS_KEYWORD] = None
    df[C.KEY_JOB_DESCRIPTION_MARKED] = None
    for row_id, row in df_temp.iterrows():
        if (descr := row[C.KEY_JOB_DESCRIPTION]) is None:
            continue
        elif descr is not C.UNKNOWN:
            if mark_keywords:
                contains_keyword, descr = mark_keywords_html(descr, keywords)
                df.loc[row_id, C.KEY_JOB_DESCRIPTION_MARKED] = descr
            else:
                contains_keyword = contains_keywords(descr.lower(), keywords)

        else:
            contains_keyword = C.UNKNOWN

        df.loc[row_id, C.KEY_DESCR_CONTAINS_KEYWORD] = contains_keyword

    return df[df[C.KEY_DESCR_CONTAINS_KEYWORD].isin([True, C.UNKNOWN])]


def convert_days_to_sec(n_days: int) -> int:
    """Convert number of days to number of seconds passed.

    Parameters
    ----------
    n_days : int
        Number of days

    Returns
    -------
    int
        Number of seconds corresponding to `n_days`.

    """
    return n_days * 3600 * 24


def contains_keywords(string: str, keywords: Iterable[str]) -> bool:
    """Checks if a string contains any of the passed keywords
    (case-insensitive).

    Parameters
    ----------
    string : str
    keywords : Iterable[str]
        Iterable of keywords to search for.

    Returns
    -------
    bool
        True if any of the keywords are in `string`, False if not.

    """
    string = string.lower()
    for keyword in keywords:
        if keyword.lower() in string:
            return True
    return False


def mark_keywords_html(
    string: str, keywords: Iterable[str]
) -> Tuple[bool, str]:
    """Checks if a string contains any of the passed keywords
    (case-insensitive) and return a new string where all the found keywords are
    marked in HTML.

    Parameters
    ----------
    string : str
    keywords : Iterable[str]
        Iterable of keywords to search for.

    Returns
    -------
    contains_keywords : bool
        True if any of the keywords are in `string`, False if not.
    string_marked : str
        Same as `string` but with all the found keywords marked using HTML.
    """
    string_marked = string
    contains_keyword = False
    for keyword in keywords:
        string_marked, count = re.subn(
            pattern=keyword,
            repl=C.HTML_KEYWORD_MARK.format(keyword=keyword.capitalize()),
            string=string_marked,
            flags=re.RegexFlag.IGNORECASE,
        )
        contains_keyword = contains_keyword | count > 0

    return contains_keyword, string_marked


def save_job_dataframe_to_html_file(
    df: DataFrame,
    metadata: Dict[str, Any],
    filename: Optional[str] = None,
    folder: str = "results",
    use_marked_descriptions: bool = True,
) -> None:
    """Save job dataframe to an HTML file.

    Parameters
    ----------
    df : DataFrame
        Dataframe with jobs.
    metadata : Dict[str, Any]
        Information about the search query which was used to get the jobs.
    filename : Optional[str]
        Name of the file to save in. If None, a filename will be generated
        according to the template:
        '[date]_[search_keyword]_wl=[work_location].html'
    folder : str
        Folder to save the results in. Will be created if it doesn't exist.
        Default is a `results` folder in the current working directory.
    use_marked_descriptions : bool
        Indicates whether to use the job descriptions with marked (True) or
        unmarked (False) keywords. If the marked job descriptions are not
        present in the dataframe, the unmarked job descriptions will be used.

    Raises
    ------
    AssertionError
        If the passed filename does not end with '.html'.

    """
    if filename is None:
        keywords = metadata.get(C.URL_PARAM_KEYWORDS, C.UNKNOWN)
        work_location = metadata.get(C.URL_PARAM_WORK_LOCATION, C.UNKNOWN)
        date = datetime.now().strftime("%Y%m%d-%H%M%S")
        filename = f"{date}_{keywords}_wl={work_location}.html"
    else:
        assert filename.endswith(".html")

    Path(folder).mkdir(parents=True, exist_ok=True)

    with open(f"{folder}/{filename}", "w", encoding="utf-8") as f:
        f.write(C.HTML_START)
        f.write(C.HTML_MARK_SETTINGS)
        f.write(C.HTML_BODY_START)
        for row_id, row in df.iterrows():
            f.write(
                C.HTML_JOB_TITLE.format(
                    link=row.get(C.KEY_LINK, C.UNKNOWN),
                    title=row.get(C.KEY_TITLE, C.UNKNOWN),
                    company=row.get(C.KEY_COMPANY, C.UNKNOWN),
                    location=row.get(C.KEY_LOCATION, C.UNKNOWN),
                )
            )
            if use_marked_descriptions:
<<<<<<< HEAD
                descr = row.get(C.KEY_JOB_DESCRIPTION_MARKED, None)

            if not use_marked_descriptions or descr is None:
                descr = row.get(C.KEY_JOB_DESCRIPTION, C.UNKNOWN)
            f.write(str(descr))
=======
                descr = str(row.get(C.KEY_JOB_DESCRIPTION_MARKED, None))

            if not use_marked_descriptions or descr is None:
                descr = str(row.get(C.KEY_JOB_DESCRIPTION, C.UNKNOWN))
            f.write(descr)
>>>>>>> 5726d975
            f.write(C.HTML_JOB_SEPARATOR)
        f.write(C.HTML_BODY_END)
        f.write(C.HTML_END)<|MERGE_RESOLUTION|>--- conflicted
+++ resolved
@@ -813,19 +813,11 @@
                 )
             )
             if use_marked_descriptions:
-<<<<<<< HEAD
                 descr = row.get(C.KEY_JOB_DESCRIPTION_MARKED, None)
 
             if not use_marked_descriptions or descr is None:
                 descr = row.get(C.KEY_JOB_DESCRIPTION, C.UNKNOWN)
             f.write(str(descr))
-=======
-                descr = str(row.get(C.KEY_JOB_DESCRIPTION_MARKED, None))
-
-            if not use_marked_descriptions or descr is None:
-                descr = str(row.get(C.KEY_JOB_DESCRIPTION, C.UNKNOWN))
-            f.write(descr)
->>>>>>> 5726d975
             f.write(C.HTML_JOB_SEPARATOR)
         f.write(C.HTML_BODY_END)
         f.write(C.HTML_END)